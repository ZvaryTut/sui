// Copyright (c) Mysten Labs, Inc.
// SPDX-License-Identifier: Apache-2.0

use anyhow::{anyhow, Result};
use async_trait::async_trait;
use futures::future::try_join_all;
use futures::future::BoxFuture;
use futures::FutureExt;
use futures::{stream::FuturesUnordered, StreamExt};
use indicatif::ProgressBar;
use indicatif::ProgressStyle;
use prometheus::HistogramVec;
use prometheus::IntCounterVec;
use prometheus::Registry;
<<<<<<< HEAD
use prometheus::{register_counter_vec_with_registry, GaugeVec};
use prometheus::{register_gauge_vec_with_registry, IntCounter};
use prometheus::{register_histogram_vec_with_registry, register_int_counter_with_registry};
use prometheus::{register_int_counter_vec_with_registry, CounterVec};
=======
use prometheus::{register_counter_vec_with_registry, register_gauge_vec_with_registry};
use prometheus::{register_histogram_vec_with_registry, register_int_counter_with_registry};
use prometheus::{register_int_counter_vec_with_registry, CounterVec};
use prometheus::{GaugeVec, IntCounter};
>>>>>>> 05067435
use tokio::sync::mpsc::Sender;
use tokio::sync::OnceCell;
use tokio_util::sync::CancellationToken;

use crate::drivers::driver::Driver;
use crate::drivers::HistogramWrapper;
use crate::system_state_observer::SystemStateObserver;
use crate::workloads::payload::Payload;
use crate::workloads::workload::WorkloadInfo;
use crate::ValidatorProxy;
use std::collections::{BTreeMap, VecDeque};
use std::sync::Arc;
use std::time::Duration;
use sui_types::messages::VerifiedTransaction;
use sysinfo::{CpuExt, System, SystemExt};
use tokio::sync::Barrier;
use tokio::{time, time::Instant};
use tracing::{debug, error, info};

use super::Interval;
use super::{BenchmarkStats, StressStats};
pub struct BenchMetrics {
    pub benchmark_duration: IntCounter,
    pub num_success: IntCounterVec,
    pub num_error: IntCounterVec,
    pub num_submitted: IntCounterVec,
    pub num_in_flight: GaugeVec,
    pub latency_s: HistogramVec,
    pub latency_squared_s: CounterVec,
    pub validators_in_tx_cert: IntCounterVec,
    pub validators_in_effects_cert: IntCounterVec,
    pub cpu_usage: GaugeVec,
}

const LATENCY_SEC_BUCKETS: &[f64] = &[
    0.1, 0.25, 0.5, 0.75, 1., 1.25, 1.5, 1.75, 2., 2.5, 5., 10., 20., 30., 60., 90.,
];

impl BenchMetrics {
    fn new(registry: &Registry) -> Self {
        BenchMetrics {
            benchmark_duration: register_int_counter_with_registry!(
                "benchmark_duration",
                "Duration of the benchmark",
                registry,
            )
            .unwrap(),
            num_success: register_int_counter_vec_with_registry!(
                "num_success",
                "Total number of transaction success",
                &["workload"],
                registry,
            )
            .unwrap(),
            num_error: register_int_counter_vec_with_registry!(
                "num_error",
                "Total number of transaction errors",
                &["workload"],
                registry,
            )
            .unwrap(),
            num_submitted: register_int_counter_vec_with_registry!(
                "num_submitted",
                "Total number of transaction submitted to sui",
                &["workload"],
                registry,
            )
            .unwrap(),
            num_in_flight: register_gauge_vec_with_registry!(
                "num_in_flight",
                "Total number of transaction in flight",
                &["workload"],
                registry,
            )
            .unwrap(),
            latency_s: register_histogram_vec_with_registry!(
                "latency_s",
                "Total time in seconds to return a response",
                &["workload"],
                LATENCY_SEC_BUCKETS.to_vec(),
                registry,
            )
            .unwrap(),
            latency_squared_s: register_counter_vec_with_registry!(
                "latency_squared_s",
                "Square of total time in seconds to return a response",
                &["workload"],
                registry,
            )
            .unwrap(),
            validators_in_tx_cert: register_int_counter_vec_with_registry!(
                "validators_in_tx_cert",
                "Number of times a validator was included in tx cert",
                &["validator"],
                registry,
            )
            .unwrap(),
            validators_in_effects_cert: register_int_counter_vec_with_registry!(
                "validators_in_effects_cert",
                "Number of times a validator was included in effects cert",
                &["validator"],
                registry,
            )
            .unwrap(),
            cpu_usage: register_gauge_vec_with_registry!(
                "cpu_usage",
                "CPU usage per core",
                &["cpu"],
                registry,
            )
            .unwrap(),
        }
    }
}

struct Stats {
    pub id: usize,
    pub num_no_gas: u64,
    pub num_submitted: u64,
    pub num_in_flight: u64,
    pub bench_stats: BenchmarkStats,
}

type RetryType = Box<(VerifiedTransaction, Box<dyn Payload>)>;
enum NextOp {
    Response(Option<(Duration, Box<dyn Payload>)>),
    Retry(RetryType),
}

async fn print_and_start_benchmark() -> &'static Instant {
    static ONCE: OnceCell<Instant> = OnceCell::const_new();
    ONCE.get_or_init(|| async move {
        info!("Starting benchmark!");
        Instant::now()
    })
    .await
}

pub struct BenchWorker {
    pub target_qps: u64,
    pub payload: Vec<Box<dyn Payload>>,
    pub proxy: Arc<dyn ValidatorProxy + Send + Sync>,
}

pub struct BenchDriver {
    pub stat_collection_interval: u64,
    pub stress_stat_collection: bool,
    pub start_time: Instant,
    pub token: CancellationToken,
}

impl BenchDriver {
    pub fn new(stat_collection_interval: u64, stress_stat_collection: bool) -> BenchDriver {
        BenchDriver {
            stat_collection_interval,
            stress_stat_collection,
            start_time: Instant::now(),
            token: CancellationToken::new(),
        }
    }
    pub fn terminate(&self) {
        self.token.cancel()
    }
    pub fn update_progress(
        start_time: Instant,
        interval: Interval,
        progress_bar: Arc<ProgressBar>,
    ) {
        match interval {
            Interval::Count(count) => {
                progress_bar.inc(1);
                if progress_bar.position() >= count {
                    progress_bar.finish_and_clear();
                }
            }
            Interval::Time(Duration::MAX) => progress_bar.inc(1),
            Interval::Time(duration) => {
                let elapsed_secs = (Instant::now() - start_time).as_secs();
                progress_bar.set_position(std::cmp::min(duration.as_secs(), elapsed_secs));
                if progress_bar.position() >= duration.as_secs() {
                    progress_bar.finish_and_clear();
                }
            }
        }
    }
    pub async fn make_workers(
        &self,
        workload_info: &WorkloadInfo,
        proxy: Arc<dyn ValidatorProxy + Sync + Send>,
        system_state_observer: Arc<SystemStateObserver>,
    ) -> Vec<BenchWorker> {
        let mut workers = vec![];
        let mut qps = workload_info.target_qps;
        if qps == 0 {
            return vec![];
        }
        let mut payloads = workload_info
            .workload
            .make_test_payloads(
                workload_info.max_in_flight_ops,
                workload_info.payload_config.clone(),
                proxy.clone(),
                system_state_observer.clone(),
            )
            .await;
        let mut total_workers = workload_info.num_workers;
        while total_workers > 0 {
            let target_qps = qps / total_workers;
            if target_qps > 0 {
                let chunk_size = payloads.len() / total_workers as usize;
                let remaining = payloads.split_off(chunk_size);
                workers.push(BenchWorker {
                    target_qps,
                    payload: payloads,
                    proxy: proxy.clone(),
                });
                payloads = remaining;
                qps -= target_qps;
            }
            total_workers -= 1;
        }
        workers
    }
}

#[cfg(not(msim))]
async fn ctrl_c() -> std::io::Result<()> {
    tokio::signal::ctrl_c().await
}

// TODO: if more use is made of tokio::signal we should just add support for it to the sim.
#[cfg(msim)]
async fn ctrl_c() -> std::io::Result<()> {
    futures::future::pending().await
}

#[async_trait]
impl Driver<(BenchmarkStats, StressStats)> for BenchDriver {
    async fn run(
        &self,
        proxy_workloads: Vec<(Arc<dyn ValidatorProxy + Send + Sync>, Vec<WorkloadInfo>)>,
        system_state_observer: Arc<SystemStateObserver>,
        registry: &Registry,
        show_progress: bool,
        run_duration: Interval,
    ) -> Result<(BenchmarkStats, StressStats), anyhow::Error> {
        info!("Running BenchDriver");

        let mut tasks = Vec::new();
        let (tx, mut rx) = tokio::sync::mpsc::channel(100);
        let (stress_stat_tx, mut stress_stat_rx) = tokio::sync::mpsc::channel(100);
        let mut bench_workers = vec![];
        for (proxy, workloads) in proxy_workloads.iter() {
            for workload in workloads.iter() {
                bench_workers.extend(
                    self.make_workers(workload, proxy.clone(), system_state_observer.clone())
                        .await,
                );
            }
        }
        let num_workers = bench_workers.len() as u64;
        if num_workers == 0 {
            return Err(anyhow!("No workers to run benchmark!"));
        }
        let stat_delay_micros = 1_000_000 * self.stat_collection_interval;
        let metrics = Arc::new(BenchMetrics::new(registry));
        let barrier = Arc::new(Barrier::new(num_workers as usize));
        info!("Setting up {:?} workers...", num_workers);
        let progress = Arc::new(match run_duration {
            Interval::Count(count) => ProgressBar::new(count)
                .with_prefix("Running benchmark(count):")
                .with_style(
                    ProgressStyle::with_template("{prefix}: {wide_bar} {pos}/{len}").unwrap(),
                ),
            Interval::Time(Duration::MAX) => ProgressBar::hidden(),
            Interval::Time(duration) => ProgressBar::new(duration.as_secs())
                .with_prefix("Running benchmark(duration):")
                .with_style(
                    ProgressStyle::with_template("{prefix}: {wide_bar} {pos}/{len}").unwrap(),
                ),
        });
        for (i, worker) in bench_workers.into_iter().enumerate() {
            let cloned_token = self.token.clone();
            let request_delay_micros = 1_000_000 / worker.target_qps;
            let mut free_pool = worker.payload;
            let progress_cloned = progress.clone();
            let tx_cloned = tx.clone();
            let cloned_barrier = barrier.clone();
            let metrics_cloned = metrics.clone();

            let runner = tokio::spawn(async move {
                cloned_barrier.wait().await;
                let start_time = print_and_start_benchmark().await;
                let mut num_success = 0;
                let mut num_error = 0;
                let mut num_no_gas = 0;
                let mut num_in_flight: u64 = 0;
                let mut num_submitted = 0;
                let mut latency_histogram =
                    hdrhistogram::Histogram::<u64>::new_with_max(120_000, 3).unwrap();
                let mut request_interval =
                    time::interval(Duration::from_micros(request_delay_micros));
                request_interval.set_missed_tick_behavior(time::MissedTickBehavior::Burst);
                let mut stat_interval = time::interval(Duration::from_micros(stat_delay_micros));
                let mut futures: FuturesUnordered<BoxFuture<NextOp>> = FuturesUnordered::new();

                let mut retry_queue: VecDeque<RetryType> = VecDeque::new();
                let mut stat_start_time: Instant = Instant::now();
                loop {
                    tokio::select! {
                        _ = cloned_token.cancelled() => {
                            break;
                        }
                        _ = stat_interval.tick() => {
                            if tx_cloned
                                .try_send(Stats {
                                    id: i,
                                    num_no_gas,
                                    num_in_flight,
                                    num_submitted,
                                    bench_stats: BenchmarkStats {
                                        duration: stat_start_time.elapsed(),
                                        num_error,
                                        num_success,
                                        latency_ms: HistogramWrapper {histogram: latency_histogram.clone()},
                                    },
                                })
                                .is_err()
                            {
                                debug!("Failed to update stat!");
                            }
                            num_success = 0;
                            num_error = 0;
                            num_no_gas = 0;
                            num_submitted = 0;
                            stat_start_time = Instant::now();
                            latency_histogram.reset();
                        }
                        _ = request_interval.tick() => {

                            // If a retry is available send that
                            // (sending retries here subjects them to our rate limit)
                            if let Some(b) = retry_queue.pop_front() {
                                num_error += 1;
                                num_submitted += 1;
                                metrics_cloned.num_submitted.with_label_values(&[&b.1.get_workload_type().to_string()]).inc();
                                let metrics_cloned = metrics_cloned.clone();
                                // TODO: clone committee for each request is not ideal.
                                let committee_cloned = Arc::new(worker.proxy.clone_committee());
                                let start = Arc::new(Instant::now());
                                let res = worker.proxy
                                    .execute_transaction(b.0.clone().into())
                                    .then(|res| async move  {
                                        match res {
                                            Ok(effects) => {
                                                let latency = start.elapsed();
<<<<<<< HEAD
                                                let square_latency_ms = latency.as_secs_f64().powf(2.0);
                                                metrics_cloned.latency_s.with_label_values(&[&b.1.get_workload_type().to_string()]).observe(latency.as_secs_f64());
                                                metrics_cloned.latency_squared_s.with_label_values(&[&b.1.get_workload_type().to_string()]).inc_by(square_latency_ms);
                                                metrics_cloned.benchmark_duration.inc_by(start_time.elapsed().as_secs() - metrics_cloned.benchmark_duration.get());
=======
                                                let time_from_start = start_time.elapsed();

                                                if let Some(delta) = time_from_start.as_secs().checked_sub(metrics_cloned.benchmark_duration.get()) {
                                                    metrics_cloned.benchmark_duration.inc_by(delta);
                                                }

                                                let square_latency_ms = latency.as_secs_f64().powf(2.0);
                                                metrics_cloned.latency_s.with_label_values(&[&b.1.get_workload_type().to_string()]).observe(latency.as_secs_f64());
                                                metrics_cloned.latency_squared_s.with_label_values(&[&b.1.get_workload_type().to_string()]).inc_by(square_latency_ms);

>>>>>>> 05067435
                                                metrics_cloned.num_success.with_label_values(&[&b.1.get_workload_type().to_string()]).inc();
                                                metrics_cloned.num_in_flight.with_label_values(&[&b.1.get_workload_type().to_string()]).dec();
                                                // let auth_sign_info = AuthorityStrongQuorumSignInfo::try_from(&cert.auth_sign_info).unwrap();
                                                // auth_sign_info.authorities(&committee_cloned).for_each(|name| metrics_cloned.validators_in_tx_cert.with_label_values(&[&name.unwrap().to_string()]).inc());
                                                if let Some(sig_info) = effects.quorum_sig() {
                                                    sig_info.authorities(&committee_cloned).for_each(|name| metrics_cloned.validators_in_effects_cert.with_label_values(&[&name.unwrap().to_string()]).inc())
                                                }
                                                NextOp::Response(Some((
                                                    latency,
                                                    b.1.make_new_payload(&effects),
                                                ),
                                                ))
                                            }
                                            Err(err) => {
                                                error!("{}", err);
                                                metrics_cloned.num_error.with_label_values(&[&b.1.get_workload_type().to_string()]).inc();
                                                NextOp::Retry(b)
                                            }
                                        }
                                    });
                                futures.push(Box::pin(res));
                                continue
                            }

                            // Otherwise send a fresh request
                            if free_pool.is_empty() {
                                num_no_gas += 1;
                            } else {
                                let payload = free_pool.pop().unwrap();
                                num_in_flight += 1;
                                num_submitted += 1;
                                metrics_cloned.num_in_flight.with_label_values(&[&payload.get_workload_type().to_string()]).inc();
                                metrics_cloned.num_submitted.with_label_values(&[&payload.get_workload_type().to_string()]).inc();
                                let tx = payload.make_transaction();
                                let start = Arc::new(Instant::now());
                                let metrics_cloned = metrics_cloned.clone();
                                // TODO: clone committee for each request is not ideal.
                                let committee_cloned = Arc::new(worker.proxy.clone_committee());
                                let res = worker.proxy
                                    .execute_transaction(tx.clone().into())
                                .then(|res| async move {
                                    match res {
                                        Ok(effects) => {
                                            let latency = start.elapsed();
<<<<<<< HEAD
                                            let square_latency_ms = latency.as_secs_f64().powf(2.0);
                                            metrics_cloned.latency_s.with_label_values(&[&payload.get_workload_type().to_string()]).observe(latency.as_secs_f64());
                                            metrics_cloned.latency_squared_s.with_label_values(&[&payload.get_workload_type().to_string()]).inc_by(square_latency_ms);
                                            metrics_cloned.benchmark_duration.inc_by(start_time.elapsed().as_secs() - metrics_cloned.benchmark_duration.get());
=======
                                            let time_from_start = start_time.elapsed();

                                            if let Some(delta) = time_from_start.as_secs().checked_sub(metrics_cloned.benchmark_duration.get()) {
                                                metrics_cloned.benchmark_duration.inc_by(delta);
                                            }

                                            let square_latency_ms = latency.as_secs_f64().powf(2.0);
                                            metrics_cloned.latency_s.with_label_values(&[&payload.get_workload_type().to_string()]).observe(latency.as_secs_f64());
                                            metrics_cloned.latency_squared_s.with_label_values(&[&payload.get_workload_type().to_string()]).inc_by(square_latency_ms);

>>>>>>> 05067435
                                            metrics_cloned.num_success.with_label_values(&[&payload.get_workload_type().to_string()]).inc();
                                            metrics_cloned.num_in_flight.with_label_values(&[&payload.get_workload_type().to_string()]).dec();
                                            // let auth_sign_info = AuthorityStrongQuorumSignInfo::try_from(&cert.auth_sign_info).unwrap();
                                            // auth_sign_info.authorities(&committee_cloned).for_each(|name| metrics_cloned.validators_in_tx_cert.with_label_values(&[&name.unwrap().to_string()]).inc());
                                            if let Some(sig_info) = effects.quorum_sig() { sig_info.authorities(&committee_cloned).for_each(|name| metrics_cloned.validators_in_effects_cert.with_label_values(&[&name.unwrap().to_string()]).inc()) }
                                            NextOp::Response(Some((
                                                latency,
                                                payload.make_new_payload(&effects),
                                            )))
                                        }
                                        Err(err) => {
                                            error!("Retry due to error: {}", err);
                                            metrics_cloned.num_error.with_label_values(&[&payload.get_workload_type().to_string()]).inc();
                                            NextOp::Retry(Box::new((tx, payload)))
                                        }
                                    }
                                });
                                futures.push(Box::pin(res));
                            }
                        }
                        Some(op) = futures.next() => {
                            match op {
                                NextOp::Retry(b) => {
                                    retry_queue.push_back(b);
                                    BenchDriver::update_progress(*start_time, run_duration, progress_cloned.clone());
                                    if progress_cloned.is_finished() {
                                        break;
                                    }
                                }
                                NextOp::Response(Some((latency, new_payload))) => {
                                    num_success += 1;
                                    num_in_flight -= 1;
                                    free_pool.push(new_payload);
                                    latency_histogram.saturating_record(latency.as_millis().try_into().unwrap());
                                    BenchDriver::update_progress(*start_time, run_duration, progress_cloned.clone());
                                    if progress_cloned.is_finished() {
                                        break;
                                    }
                                }
                                NextOp::Response(None) => {
                                    // num_in_flight -= 1;
                                    unreachable!();
                                }
                            }
                        }
                    }
                }
                // send stats one last time
                if tx_cloned
                    .try_send(Stats {
                        id: i,
                        num_no_gas,
                        num_in_flight,
                        num_submitted,
                        bench_stats: BenchmarkStats {
                            duration: stat_start_time.elapsed(),
                            num_error,
                            num_success,
                            latency_ms: HistogramWrapper {
                                histogram: latency_histogram,
                            },
                        },
                    })
                    .is_err()
                {
                    debug!("Failed to update stat!");
                }
            });
            tasks.push(runner);
        }

        let benchmark_stat_task = tokio::spawn(async move {
            let mut benchmark_stat = BenchmarkStats {
                duration: Duration::ZERO,
                num_error: 0,
                num_success: 0,
                latency_ms: HistogramWrapper {
                    histogram: hdrhistogram::Histogram::<u64>::new_with_max(120_000, 3).unwrap(),
                },
            };
            let mut stat_collection: BTreeMap<usize, Stats> = BTreeMap::new();
            let mut counter = 0;
            let mut stat;
            let start = Instant::now();
            while let Some(
                sample_stat @ Stats {
                    id,
                    num_no_gas: _,
                    num_in_flight: _,
                    num_submitted: _,
                    bench_stats: _,
                },
            ) = rx.recv().await
            {
                benchmark_stat.update(start.elapsed(), &sample_stat.bench_stats);
                stat_collection.insert(id, sample_stat);
                let mut total_qps: f32 = 0.0;
                let mut num_success: u64 = 0;
                let mut num_error: u64 = 0;
                let mut latency_histogram =
                    hdrhistogram::Histogram::<u64>::new_with_max(120_000, 3).unwrap();

                let mut num_in_flight: u64 = 0;
                let mut num_submitted: u64 = 0;
                let mut num_no_gas = 0;
                for (_, v) in stat_collection.iter() {
                    total_qps +=
                        v.bench_stats.num_success as f32 / v.bench_stats.duration.as_secs() as f32;
                    num_success += v.bench_stats.num_success;
                    num_error += v.bench_stats.num_error;
                    num_no_gas += v.num_no_gas;
                    num_submitted += v.num_submitted;
                    num_in_flight += v.num_in_flight;
                    latency_histogram
                        .add(&v.bench_stats.latency_ms.histogram)
                        .unwrap();
                }
                let denom = num_success + num_error;
                let _error_rate = if denom > 0 {
                    num_error as f32 / denom as f32
                } else {
                    0.0
                };
                counter += 1;
                if counter % num_workers == 0 {
                    stat = format!("Throughput = {}, latency_ms(min/p50/p99/max) = {}/{}/{}/{}, num_success = {}, num_error = {}, no_gas = {}, submitted = {}, in_flight = {}", total_qps, latency_histogram.min(), latency_histogram.value_at_quantile(0.5), latency_histogram.value_at_quantile(0.99), latency_histogram.max(), num_success, num_error, num_no_gas, num_submitted, num_in_flight);
                    if show_progress {
                        eprintln!("{}", stat);
                    }
                }
            }
            benchmark_stat
        });
        drop(tx);

        if self.stress_stat_collection {
            tasks.push(stress_stats_collector(
                progress.clone(),
                metrics.clone(),
                stress_stat_tx.clone(),
            ));
        }
        drop(stress_stat_tx);

        let stress_stat_task = tokio::spawn(async move {
            let mut stress_stat = StressStats {
                cpu_usage: HistogramWrapper {
                    histogram: hdrhistogram::Histogram::<u64>::new_with_max(100, 3).unwrap(),
                },
            };
            let mut stat_collection: Vec<StressStats> = Vec::new();
            let mut counter = 0;
            while let Some(sample_stat @ StressStats { cpu_usage: _ }) = stress_stat_rx.recv().await
            {
                stress_stat.update(&sample_stat);
                stat_collection.push(sample_stat);

                let mut cpu_usage_histogram =
                    hdrhistogram::Histogram::<u64>::new_with_max(100, 3).unwrap();
                for stat in stat_collection.iter() {
                    cpu_usage_histogram.add(&stat.cpu_usage.histogram).unwrap();
                }
                counter += 1;
                if counter % num_workers == 0 {
                    let stat = format!(
                        "cpu_usage p50 = {}, p99 = {}",
                        cpu_usage_histogram.value_at_quantile(0.5),
                        cpu_usage_histogram.value_at_quantile(0.99)
                    );
                    if show_progress {
                        eprintln!("{}", stat);
                    }
                }
            }
            stress_stat
        });

        let all_tasks = try_join_all(tasks);
        let _res = tokio::select! {
            _ = ctrl_c() => {
                self.terminate();
                vec![]
            }
            res = all_tasks => res.unwrap().into_iter().collect()
        };
        let benchmark_stat = benchmark_stat_task.await.unwrap();
        let stress_stat = stress_stat_task.await.unwrap();
        Ok((benchmark_stat, stress_stat))
    }
}

fn stress_stats_collector(
    progress: Arc<ProgressBar>,
    metrics: Arc<BenchMetrics>,
    stress_stat_tx: Sender<StressStats>,
) -> tokio::task::JoinHandle<()> {
    tokio::spawn(async move {
        let mut system = System::new_all();

        system.refresh_cpu();
        tokio::time::sleep(Duration::from_secs(1)).await;

        while !progress.is_finished() {
            let mut cpu_usage_histogram =
                hdrhistogram::Histogram::<u64>::new_with_max(100, 3).unwrap();
            system.refresh_cpu();
            for (i, cpu) in system.cpus().iter().enumerate() {
                cpu_usage_histogram.saturating_record(cpu.cpu_usage() as u64);
                metrics
                    .cpu_usage
                    .with_label_values(&[&format!("cpu_{i}").to_string()])
                    .set(cpu.cpu_usage().into());
            }

            if stress_stat_tx
                .try_send(StressStats {
                    cpu_usage: HistogramWrapper {
                        histogram: cpu_usage_histogram,
                    },
                })
                .is_err()
            {
                debug!("Failed to update stress stats!");
            }

            tokio::select! {
                _ = ctrl_c() => {
                    break;
                },
                _ = tokio::time::sleep(Duration::from_secs(1)) => (),
            }
        }
    })
}<|MERGE_RESOLUTION|>--- conflicted
+++ resolved
@@ -12,17 +12,10 @@
 use prometheus::HistogramVec;
 use prometheus::IntCounterVec;
 use prometheus::Registry;
-<<<<<<< HEAD
-use prometheus::{register_counter_vec_with_registry, GaugeVec};
-use prometheus::{register_gauge_vec_with_registry, IntCounter};
-use prometheus::{register_histogram_vec_with_registry, register_int_counter_with_registry};
-use prometheus::{register_int_counter_vec_with_registry, CounterVec};
-=======
 use prometheus::{register_counter_vec_with_registry, register_gauge_vec_with_registry};
 use prometheus::{register_histogram_vec_with_registry, register_int_counter_with_registry};
 use prometheus::{register_int_counter_vec_with_registry, CounterVec};
 use prometheus::{GaugeVec, IntCounter};
->>>>>>> 05067435
 use tokio::sync::mpsc::Sender;
 use tokio::sync::OnceCell;
 use tokio_util::sync::CancellationToken;
@@ -379,23 +372,16 @@
                                         match res {
                                             Ok(effects) => {
                                                 let latency = start.elapsed();
-<<<<<<< HEAD
+                                                let time_from_start = start_time.elapsed();
+
+                                                if let Some(delta) = time_from_start.as_secs().checked_sub(metrics_cloned.benchmark_duration.get()) {
+                                                    metrics_cloned.benchmark_duration.inc_by(delta);
+                                                }
+
                                                 let square_latency_ms = latency.as_secs_f64().powf(2.0);
                                                 metrics_cloned.latency_s.with_label_values(&[&b.1.get_workload_type().to_string()]).observe(latency.as_secs_f64());
                                                 metrics_cloned.latency_squared_s.with_label_values(&[&b.1.get_workload_type().to_string()]).inc_by(square_latency_ms);
-                                                metrics_cloned.benchmark_duration.inc_by(start_time.elapsed().as_secs() - metrics_cloned.benchmark_duration.get());
-=======
-                                                let time_from_start = start_time.elapsed();
-
-                                                if let Some(delta) = time_from_start.as_secs().checked_sub(metrics_cloned.benchmark_duration.get()) {
-                                                    metrics_cloned.benchmark_duration.inc_by(delta);
-                                                }
-
-                                                let square_latency_ms = latency.as_secs_f64().powf(2.0);
-                                                metrics_cloned.latency_s.with_label_values(&[&b.1.get_workload_type().to_string()]).observe(latency.as_secs_f64());
-                                                metrics_cloned.latency_squared_s.with_label_values(&[&b.1.get_workload_type().to_string()]).inc_by(square_latency_ms);
-
->>>>>>> 05067435
+
                                                 metrics_cloned.num_success.with_label_values(&[&b.1.get_workload_type().to_string()]).inc();
                                                 metrics_cloned.num_in_flight.with_label_values(&[&b.1.get_workload_type().to_string()]).dec();
                                                 // let auth_sign_info = AuthorityStrongQuorumSignInfo::try_from(&cert.auth_sign_info).unwrap();
@@ -440,28 +426,23 @@
                                     match res {
                                         Ok(effects) => {
                                             let latency = start.elapsed();
-<<<<<<< HEAD
+                                            let time_from_start = start_time.elapsed();
+
+                                            if let Some(delta) = time_from_start.as_secs().checked_sub(metrics_cloned.benchmark_duration.get()) {
+                                                metrics_cloned.benchmark_duration.inc_by(delta);
+                                            }
+
                                             let square_latency_ms = latency.as_secs_f64().powf(2.0);
                                             metrics_cloned.latency_s.with_label_values(&[&payload.get_workload_type().to_string()]).observe(latency.as_secs_f64());
                                             metrics_cloned.latency_squared_s.with_label_values(&[&payload.get_workload_type().to_string()]).inc_by(square_latency_ms);
-                                            metrics_cloned.benchmark_duration.inc_by(start_time.elapsed().as_secs() - metrics_cloned.benchmark_duration.get());
-=======
-                                            let time_from_start = start_time.elapsed();
-
-                                            if let Some(delta) = time_from_start.as_secs().checked_sub(metrics_cloned.benchmark_duration.get()) {
-                                                metrics_cloned.benchmark_duration.inc_by(delta);
-                                            }
-
-                                            let square_latency_ms = latency.as_secs_f64().powf(2.0);
-                                            metrics_cloned.latency_s.with_label_values(&[&payload.get_workload_type().to_string()]).observe(latency.as_secs_f64());
-                                            metrics_cloned.latency_squared_s.with_label_values(&[&payload.get_workload_type().to_string()]).inc_by(square_latency_ms);
-
->>>>>>> 05067435
+
                                             metrics_cloned.num_success.with_label_values(&[&payload.get_workload_type().to_string()]).inc();
                                             metrics_cloned.num_in_flight.with_label_values(&[&payload.get_workload_type().to_string()]).dec();
                                             // let auth_sign_info = AuthorityStrongQuorumSignInfo::try_from(&cert.auth_sign_info).unwrap();
                                             // auth_sign_info.authorities(&committee_cloned).for_each(|name| metrics_cloned.validators_in_tx_cert.with_label_values(&[&name.unwrap().to_string()]).inc());
-                                            if let Some(sig_info) = effects.quorum_sig() { sig_info.authorities(&committee_cloned).for_each(|name| metrics_cloned.validators_in_effects_cert.with_label_values(&[&name.unwrap().to_string()]).inc()) }
+                                            if let Some(sig_info) = effects.quorum_sig() {
+                                                sig_info.authorities(&committee_cloned).for_each(|name| metrics_cloned.validators_in_effects_cert.with_label_values(&[&name.unwrap().to_string()]).inc())
+                                            }
                                             NextOp::Response(Some((
                                                 latency,
                                                 payload.make_new_payload(&effects),
